--- conflicted
+++ resolved
@@ -1,4 +1,3 @@
-<<<<<<< HEAD
 # 1.7.1 (June 18, 2021)
 
 ### Fixed
@@ -40,7 +39,7 @@
 [#3838]: https://github.com/tokio-rs/tokio/pull/3838
 [#3840]: https://github.com/tokio-rs/tokio/pull/3840
 [#3850]: https://github.com/tokio-rs/tokio/pull/3850
-=======
+
 # 1.6.3 (July 6, 2021)
 
 Forward ports 1.5.1 fixes.
@@ -50,7 +49,6 @@
 - runtime: remotely abort tasks on `JoinHandle::abort` ([#3934])
 
 [#3934]: https://github.com/tokio-rs/tokio/pull/3934
->>>>>>> 08337c5f
 
 # 1.6.2 (June 14, 2021)
 
